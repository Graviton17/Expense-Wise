--- conflicted
+++ resolved
@@ -1,12 +1,4 @@
-<<<<<<< HEAD
-import { Metadata } from "next";
-import { Tabs, TabsContent, TabsList, TabsTrigger } from "@/components/ui/tabs";
-import ExpenseHistoryTable from "@/components/dashboard/employee/expense-history-table";
-import ExpenseSubmissionForm from "@/components/forms/expense-submission-form";
-import ReceiptUpload from "@/components/expense/receipt-upload";
-=======
 "use client";
->>>>>>> a48071c2
 
 import { DashboardLayout } from "@/components/layout/dashboard-layout";
 import { Card, CardContent, CardDescription, CardHeader, CardTitle } from "@/components/ui/card";
@@ -119,116 +111,6 @@
   rejectedCount: 1,
 };
 
-<<<<<<< HEAD
-// Mock data - replace with actual API calls
-const mockExpenses = [
-  {
-    id: "1",
-    description: "Business lunch with client",
-    amount: 85.5,
-    currency: "USD",
-    category: "Meals",
-    status: "APPROVED" as const,
-    submittedAt: new Date("2024-01-15"),
-    approvedAt: new Date("2024-01-16"),
-    receiptCount: 1,
-  },
-  {
-    id: "2",
-    description: "Flight to conference",
-    amount: 450.0,
-    currency: "USD",
-    category: "Travel",
-    status: "PENDING" as const,
-    submittedAt: new Date("2024-01-20"),
-    receiptCount: 2,
-  },
-  {
-    id: "3",
-    description: "Office supplies",
-    amount: 25.99,
-    currency: "USD",
-    category: "Office",
-    status: "REJECTED" as const,
-    submittedAt: new Date("2024-01-10"),
-    rejectedAt: new Date("2024-01-12"),
-    receiptCount: 1,
-  },
-];
-
-export default function EmployeeDashboard() {
-  const handleViewExpense = (expenseId: string) => {
-    console.log("View expense:", expenseId);
-    // Implement view expense logic
-  };
-
-  const handleEditExpense = (expenseId: string) => {
-    console.log("Edit expense:", expenseId);
-    // Implement edit expense logic
-  };
-
-  const handleDownloadReceipt = (expenseId: string) => {
-    console.log("Download receipt:", expenseId);
-    // Implement download receipt logic
-  };
-
-  const handleSubmitExpense = (data: {
-    amount: number;
-    category: string;
-    description: string;
-    date: Date;
-    receipts: File[];
-  }) => {
-    console.log("Submit expense:", data);
-    // Implement submit expense logic
-  };
-
-  const handleReceiptUpload = (files: File[]) => {
-    console.log("Upload receipts:", files);
-    // Implement receipt upload logic
-  };
-
-  return (
-    <div className="min-h-screen bg-gray-50">
-      <div className="p-6">
-        <div className="max-w-7xl mx-auto">
-          <div className="mb-6">
-            <h1 className="text-2xl font-bold text-gray-900">
-              Employee Dashboard
-            </h1>
-            <p className="text-gray-600">Submit and track your expenses</p>
-          </div>
-
-          {/* Employee Dashboard Tabs */}
-          <Tabs defaultValue="history" className="space-y-6">
-            <TabsList className="grid w-full grid-cols-3">
-              <TabsTrigger value="history">Expense History</TabsTrigger>
-              <TabsTrigger value="submit">Submit Expense</TabsTrigger>
-              <TabsTrigger value="receipts">Upload Receipts</TabsTrigger>
-            </TabsList>
-
-            <TabsContent value="history" className="space-y-6">
-              <ExpenseHistoryTable
-                expenses={mockExpenses}
-                onViewExpense={handleViewExpense}
-                onEditExpense={handleEditExpense}
-                onDownloadReceipt={handleDownloadReceipt}
-              />
-            </TabsContent>
-
-            <TabsContent value="submit" className="space-y-6">
-              <div className="max-w-2xl mx-auto">
-                <ExpenseSubmissionForm onSubmit={handleSubmitExpense} />
-              </div>
-            </TabsContent>
-
-            <TabsContent value="receipts" className="space-y-6">
-              <div className="max-w-2xl mx-auto">
-                <ReceiptUpload onFilesAccepted={handleReceiptUpload} />
-              </div>
-            </TabsContent>
-          </Tabs>
-=======
 export default function EmployeeDashboardPage() {
   const [searchQuery, setSearchQuery] = useState("");
   const [statusFilter, setStatusFilter] = useState("all");
@@ -454,7 +336,6 @@
           {expense.remarks && (
             <div className="text-sm text-gray-500 mt-1">{expense.remarks}</div>
           )}
->>>>>>> a48071c2
         </div>
       </TableCell>
 
