"use client";

<<<<<<< HEAD
import { useState } from "react";
import { Tabs, TabsContent, TabsList, TabsTrigger } from "@/components/ui/tabs";
import { Card, CardContent, CardDescription, CardHeader, CardTitle } from "@/components/ui/card";
import { Button } from "@/components/ui/button";
import { Input } from "@/components/ui/input";
import {
  Select,
  SelectContent,
  SelectItem,
  SelectTrigger,
  SelectValue,
} from "@/components/ui/select";
import { Users, Settings, Download, UserPlus, Search, Plus } from "lucide-react";
import { UserManagementTable, UserData, UserAction } from "@/components/dashboard/admin/user-management-table";
import { ApprovalRuleEditor, ApprovalRule } from "@/components/dashboard/admin/approval-rule-editor";
import { cn } from "@/lib/utils";

// (Mock data remains the same)
const mockUsers: UserData[] = [
  { id: 'usr_1', name: 'Alicia Keys', email: 'alicia.k@example.com', role: 'ADMIN', managerId: null, status: 'active', avatarUrl: '/avatars/01.png', initials: 'AK', createdAt: '2024-08-15' },
  { id: 'usr_2', name: 'Ben Carter', email: 'ben.c@example.com', role: 'MANAGER', managerId: 'usr_1', status: 'active', avatarUrl: '/avatars/02.png', initials: 'BC', createdAt: '2024-07-20' },
  { id: 'usr_3', name: 'Clara Dane', email: 'clara.d@example.com', role: 'EMPLOYEE', managerId: 'usr_2', status: 'active', avatarUrl: '/avatars/03.png', initials: 'CD', createdAt: '2024-09-01' },
  { id: 'usr_4', name: 'David Lee', email: 'david.l@example.com', role: 'EMPLOYEE', managerId: 'usr_2', status: 'inactive', avatarUrl: '/avatars/04.png', initials: 'DL', createdAt: '2024-05-10' },
];
const mockApprovalRules: ApprovalRule[] = [
  { id: 'rule_1', name: 'Software Purchases > $1,000', description: 'Requires CFO approval.', approvers: [{ id: 'usr_1', name: 'Alicia Keys' }], isManagerApprovalRequired: true },
  { id: 'rule_2', name: 'General Expenses < $50', description: 'Auto-approved by manager.', approvers: [], isManagerApprovalRequired: true },
  { id: 'rule_3', name: 'Client Travel & Entertainment', description: 'Goes to the department head.', approvers: [{ id: 'usr_2', name: 'Ben Carter' }], isManagerApprovalRequired: false }
];

export default function AdminDashboardPage() {
  const [users, setUsers] = useState<UserData[]>(mockUsers);
  const currentUserId = 'usr_1';
  const managers = users.filter(u => u.role === 'MANAGER' || u.role === 'ADMIN');
  const [approvalRules, setApprovalRules] = useState(mockApprovalRules);
  const [selectedRuleId, setSelectedRuleId] = useState<string | null>(mockApprovalRules[0]?.id || null);
  const selectedRule = approvalRules.find(r => r.id === selectedRuleId);

  // (Handler functions remain the same)
  const handleUserRoleChange = (userId: string, newRole: UserData['role']) => { console.log(`ACTION: Change user ${userId} to role ${newRole}`); setUsers(users.map(u => (u.id === userId ? { ...u, role: newRole } : u))); };
  const handleUserManagerChange = (userId: string, managerId: string) => { console.log(`ACTION: Assign manager ${managerId} to user ${userId}`); setUsers(users.map(u => (u.id === userId ? { ...u, managerId: managerId || null } : u))); };
  const handleUserAction = (userId: string, action: UserAction) => { console.log(`ACTION: Perform "${action}" for user ${userId}`); if (action === 'toggleStatus') { setUsers(users.map(u => (u.id === userId ? { ...u, status: u.status === 'active' ? 'inactive' : 'active' } : u))); } };
  const handleSaveRule = (updatedRule: ApprovalRule) => { console.log("ACTION: Save rule", updatedRule); setApprovalRules(rules => rules.map(r => r.id === updatedRule.id ? updatedRule : r)); };

  return (
    // Added container for better spacing and a subtle background
    <div className="bg-secondary/40 min-h-screen p-4 sm:p-6 md:p-8">
      <div className="max-w-7xl mx-auto">
        <header className="mb-8 animate-fade-in" style={{ animationDelay: '0.1s' }}>
          <h1 className="text-3xl font-bold tracking-tight text-foreground">Admin Dashboard</h1>
          <p className="text-muted-foreground mt-1">
            Central hub for managing users and approval workflows.
          </p>
        </header>

        <Tabs defaultValue="users" className="w-full">
          <TabsList className="grid w-full grid-cols-2 bg-background shadow-sm animate-fade-in" style={{ animationDelay: '0.2s' }}>
            <TabsTrigger value="users"><Users className="h-4 w-4 mr-2" />User Management</TabsTrigger>
            <TabsTrigger value="rules"><Settings className="h-4 w-4 mr-2" />Approval Rules</TabsTrigger>
          </TabsList>

          <TabsContent value="users" className="mt-6 animate-fade-in" style={{ animationDelay: '0.3s' }}>
            <Card className="shadow-md">
              <CardHeader>
                <div className="flex flex-wrap items-center justify-between gap-4">
                  <div>
                    <CardTitle>Company Users</CardTitle>
                    <CardDescription>View, edit, and manage all users in the organization.</CardDescription>
                  </div>
                  <div className="flex items-center space-x-2">
                    <Button variant="outline" size="sm"><Download className="h-4 w-4 mr-2" />Export</Button>
                    <Button size="sm"><UserPlus className="h-4 w-4 mr-2" />Add User</Button>
                  </div>
                </div>
                <div className="mt-6 flex flex-wrap items-center gap-4">
                  <div className="relative flex-1 min-w-[250px]">
                      <Search className="h-4 w-4 absolute left-3 top-1/2 transform -translate-y-1/2 text-muted-foreground" />
                      <Input placeholder="Search by name or email..." className="pl-10" />
                  </div>
                  <Select defaultValue="all">
                      <SelectTrigger className="w-full sm:w-[180px]">
                        <SelectValue placeholder="All Roles" />
                      </SelectTrigger>
                      <SelectContent>
                        <SelectItem value="all">All Roles</SelectItem>
                        <SelectItem value="ADMIN">Admin</SelectItem>
                        <SelectItem value="MANAGER">Manager</SelectItem>
                        <SelectItem value="EMPLOYEE">Employee</SelectItem>
                      </SelectContent>
                    </Select>
                </div>
              </CardHeader>
              <CardContent>
                <UserManagementTable
                  users={users} managers={managers} currentUserId={currentUserId}
                  onRoleChange={handleUserRoleChange} onManagerChange={handleUserManagerChange} onAction={handleUserAction}
                />
              </CardContent>
            </Card>
          </TabsContent>

          <TabsContent value="rules" className="mt-6 animate-fade-in" style={{ animationDelay: '0.3s' }}>
              <div className="grid grid-cols-1 lg:grid-cols-3 gap-6">
                <Card className="lg:col-span-1 shadow-md">
                  <CardHeader>
                    <div className="flex items-center justify-between">
                      <div>
                        <CardTitle>Workflows</CardTitle>
                        <CardDescription>Select a rule to edit.</CardDescription>
                      </div>
                      <Button size="icon" variant="ghost"><Plus className="h-5 w-5"/></Button>
                    </div>
                  </CardHeader>
                  <CardContent className="space-y-2">
                    {approvalRules.map((rule) => (
                      <button
                        key={rule.id} onClick={() => setSelectedRuleId(rule.id)}
                        className={cn( "w-full text-left p-4 rounded-lg border transition-all duration-200",
                          selectedRuleId === rule.id
                              ? "bg-primary/10 border-primary shadow-sm ring-2 ring-primary/20"
                              : "hover:bg-accent hover:border-border hover:shadow-sm"
                        )} >
                        <p className="font-semibold text-foreground">{rule.name}</p>
                        <p className="text-sm text-muted-foreground mt-1">{rule.description}</p>
                      </button>
                    ))}
                  </CardContent>
                </Card>
                <div className="lg:col-span-2">
                  {selectedRule ? (
                    <ApprovalRuleEditor rule={selectedRule} onSave={handleSaveRule} />
                  ) : (
                    <Card className="flex items-center justify-center h-full min-h-[300px] shadow-md">
                      <div className="text-center text-muted-foreground">Select a rule to start editing.</div>
                    </Card>
                  )}
                </div>
              </div>
          </TabsContent>
        </Tabs>
=======
import { DashboardLayout } from "@/components/layout/dashboard-layout";
import { Card, CardContent, CardDescription, CardHeader, CardTitle } from "@/components/ui/card";
import { Button } from "@/components/ui/button";
import { Tabs, TabsContent, TabsList, TabsTrigger } from "@/components/ui/tabs";
import { Badge } from "@/components/ui/badge";
import { Avatar, AvatarFallback, AvatarImage } from "@/components/ui/avatar";
import { 
  Users, 
  UserPlus, 
  Download, 
  Search, 
  Settings, 
  Plus,
  Shield,
  User,
  MoreHorizontal,
  CheckCircle,
  XCircle,
  Clock,
  Mail,
  Edit,
  UserX,
  UserCheck,
  ArrowUpDown,
} from "lucide-react";
import { Input } from "@/components/ui/input";
import { Select, SelectContent, SelectItem, SelectTrigger, SelectValue } from "@/components/ui/select";
import { Table, TableBody, TableCell, TableHead, TableHeader, TableRow } from "@/components/ui/table";
import { DropdownMenu, DropdownMenuContent, DropdownMenuItem, DropdownMenuSeparator, DropdownMenuTrigger } from "@/components/ui/dropdown-menu";
import { cn, formatDate, formatRelativeTime, getUserInitials } from "@/lib/utils";
import { useState } from "react";

// Mock data - replace with actual API calls
const mockUser = {
  id: "1",
  name: "John Admin",
  email: "admin@company.com",
  role: "ADMIN" as const,
  avatar: undefined,
};

const mockCompany = {
  name: "Acme Corporation",
  baseCurrency: "USD",
};

const mockUsers = [
  {
    id: "1",
    name: "John Admin",
    email: "john@company.com",
    role: "ADMIN",
    status: "active",
    managerId: null,
    createdAt: new Date("2024-01-15"),
    lastActiveAt: new Date("2024-01-20"),
  },
  {
    id: "2",
    name: "Sarah Manager",
    email: "sarah@company.com",
    role: "MANAGER",
    status: "active",
    managerId: "1",
    createdAt: new Date("2024-01-16"),
    lastActiveAt: new Date("2024-01-19"),
  },
  {
    id: "3",
    name: "Mike Employee",
    email: "mike@company.com",
    role: "EMPLOYEE",
    status: "active",
    managerId: "2",
    createdAt: new Date("2024-01-17"),
    lastActiveAt: new Date("2024-01-18"),
  },
];

export default function AdminDashboardPage() {
  const [activeTab, setActiveTab] = useState("users");
  const [searchQuery, setSearchQuery] = useState("");
  const [roleFilter, setRoleFilter] = useState("all");

  const filteredUsers = mockUsers.filter(user => {
    const matchesSearch = user.name.toLowerCase().includes(searchQuery.toLowerCase()) ||
                         user.email.toLowerCase().includes(searchQuery.toLowerCase());
    const matchesRole = roleFilter === "all" || user.role === roleFilter;
    return matchesSearch && matchesRole;
  });

  return (
    <DashboardLayout user={mockUser} company={mockCompany}>
      <div className="px-4 sm:px-6 lg:px-8">
        <Tabs value={activeTab} onValueChange={setActiveTab} className="w-full">
          <TabsList className="grid w-full grid-cols-2">
            <TabsTrigger value="users" className="flex items-center space-x-2">
              <Users className="h-4 w-4" />
              <span>User Management</span>
            </TabsTrigger>
            <TabsTrigger value="rules" className="flex items-center space-x-2">
              <Settings className="h-4 w-4" />
              <span>Approval Rules</span>
            </TabsTrigger>
          </TabsList>

          <TabsContent value="users" className="mt-6">
            <UserManagementSection 
              users={filteredUsers}
              searchQuery={searchQuery}
              setSearchQuery={setSearchQuery}
              roleFilter={roleFilter}
              setRoleFilter={setRoleFilter}
            />
          </TabsContent>

          <TabsContent value="rules" className="mt-6">
            <ApprovalRulesSection />
          </TabsContent>
        </Tabs>
      </div>
    </DashboardLayout>
  );
}

function UserManagementSection({ 
  users, 
  searchQuery, 
  setSearchQuery, 
  roleFilter, 
  setRoleFilter 
}: {
  users: any[];
  searchQuery: string;
  setSearchQuery: (query: string) => void;
  roleFilter: string;
  setRoleFilter: (filter: string) => void;
}) {
  return (
    <div className="space-y-6">
      {/* Page Header */}
      <div className="flex items-center justify-between mb-2">
        <div>
          <h1 className="text-3xl font-bold bg-gradient-to-r from-gray-900 to-gray-700 bg-clip-text text-transparent">
            User Management
          </h1>
          <p className="text-gray-600 mt-2 text-sm">
            Manage your organization's users, roles, and reporting structure
          </p>
        </div>
        <div className="flex space-x-3">
          <Button variant="outline" size="sm" className="border-gray-300 hover:bg-gray-50">
            <Download className="h-4 w-4 mr-2" />
            Export Users
          </Button>
          <Button size="sm" className="bg-gradient-to-r from-blue-600 to-indigo-600 hover:from-blue-700 hover:to-indigo-700 text-white shadow-lg hover:shadow-xl transition-all">
            <UserPlus className="h-4 w-4 mr-2" />
            Add User
          </Button>
        </div>
      </div>

      {/* Users Table */}
      <Card className="shadow-lg border-gray-200">
        <CardHeader className="bg-gradient-to-r from-gray-50 to-white border-b border-gray-100">
          <div className="flex items-center justify-between">
            <div>
              <CardTitle className="text-lg font-bold text-gray-900">
                Company Users ({users.length})
              </CardTitle>
              <CardDescription className="text-gray-600 mt-1">
                Manage user roles, permissions, and reporting relationships
              </CardDescription>
            </div>
            <div className="flex items-center space-x-4">
              <div className="relative">
                <Search className="h-4 w-4 absolute left-3 top-1/2 transform -translate-y-1/2 text-gray-400" />
                <Input
                  placeholder="Search users..."
                  className="pl-10 w-64"
                  value={searchQuery}
                  onChange={(e) => setSearchQuery(e.target.value)}
                />
              </div>
              <Select value={roleFilter} onValueChange={setRoleFilter}>
                <SelectTrigger className="w-32">
                  <SelectValue placeholder="All Roles" />
                </SelectTrigger>
                <SelectContent>
                  <SelectItem value="all">All Roles</SelectItem>
                  <SelectItem value="ADMIN">Admin</SelectItem>
                  <SelectItem value="MANAGER">Manager</SelectItem>
                  <SelectItem value="EMPLOYEE">Employee</SelectItem>
                </SelectContent>
              </Select>
            </div>
          </div>
        </CardHeader>
        <CardContent>
          <Table>
            <TableHeader>
              <TableRow className="bg-gray-50">
                <TableHead className="w-[300px]">
                  <div className="flex items-center space-x-2">
                    <span>User</span>
                    <Button variant="ghost" size="sm" className="h-4 w-4 p-0">
                      <ArrowUpDown className="h-3 w-3" />
                    </Button>
                  </div>
                </TableHead>
                <TableHead className="w-[150px]">
                  <div className="flex items-center space-x-2">
                    <span>Role</span>
                    <Button variant="ghost" size="sm" className="h-4 w-4 p-0">
                      <ArrowUpDown className="h-3 w-3" />
                    </Button>
                  </div>
                </TableHead>
                <TableHead className="w-[200px]">Manager</TableHead>
                <TableHead className="w-[250px]">Email</TableHead>
                <TableHead className="w-[120px]">Status</TableHead>
                <TableHead className="w-[140px]">Last Active</TableHead>
                <TableHead className="w-[120px] text-right">Actions</TableHead>
              </TableRow>
            </TableHeader>
            <TableBody>
              {users.map((user) => (
                <TableRow key={user.id} className="hover:bg-gray-50">
                  {/* User Information */}
                  <TableCell>
                    <div className="flex items-center space-x-3">
                      <Avatar className="h-8 w-8">
                        <AvatarImage src={user.avatar} alt={user.name} />
                        <AvatarFallback className="text-xs bg-blue-100 text-blue-600">
                          {getUserInitials(user.name)}
                        </AvatarFallback>
                      </Avatar>
                      <div>
                        <div className="font-medium text-gray-900">{user.name}</div>
                        <div className="text-sm text-gray-500">
                          Joined {formatDate(user.createdAt)}
                        </div>
                      </div>
                    </div>
                  </TableCell>

                  {/* Role */}
                  <TableCell>
                    <Badge variant="outline" className="flex items-center space-x-1">
                      {user.role === "ADMIN" && <Shield className="h-3 w-3 text-red-600" />}
                      {user.role === "MANAGER" && <Users className="h-3 w-3 text-blue-600" />}
                      {user.role === "EMPLOYEE" && <User className="h-3 w-3 text-green-600" />}
                      <span>{user.role}</span>
                    </Badge>
                  </TableCell>

                  {/* Manager */}
                  <TableCell>
                    {user.managerId ? (
                      <div className="text-sm text-gray-900">
                        {mockUsers.find(m => m.id === user.managerId)?.name || "Unknown"}
                      </div>
                    ) : (
                      <span className="text-sm text-gray-500">No manager</span>
                    )}
                  </TableCell>

                  {/* Email */}
                  <TableCell>
                    <div className="text-sm text-gray-900">{user.email}</div>
                  </TableCell>

                  {/* Status */}
                  <TableCell>
                    <Badge
                      variant={user.status === "active" ? "default" : "secondary"}
                      className={
                        user.status === "active"
                          ? "bg-green-100 text-green-800"
                          : "bg-gray-100 text-gray-800"
                      }
                    >
                      {user.status === "active" ? (
                        <>
                          <CheckCircle className="h-3 w-3 mr-1" />
                          Active
                        </>
                      ) : (
                        <>
                          <XCircle className="h-3 w-3 mr-1" />
                          Inactive
                        </>
                      )}
                    </Badge>
                  </TableCell>

                  {/* Last Active */}
                  <TableCell>
                    <div className="text-sm text-gray-500">
                      {user.lastActiveAt ? formatRelativeTime(user.lastActiveAt) : "Never"}
                    </div>
                  </TableCell>

                  {/* Actions */}
                  <TableCell className="text-right">
                    <DropdownMenu>
                      <DropdownMenuTrigger asChild>
                        <Button variant="ghost" size="sm">
                          <MoreHorizontal className="h-4 w-4" />
                        </Button>
                      </DropdownMenuTrigger>
                      <DropdownMenuContent align="end">
                        <DropdownMenuItem>
                          <Mail className="h-4 w-4 mr-2" />
                          Send Password Reset
                        </DropdownMenuItem>
                        <DropdownMenuItem>
                          <Edit className="h-4 w-4 mr-2" />
                          Edit User
                        </DropdownMenuItem>
                        <DropdownMenuSeparator />
                        <DropdownMenuItem
                          className={user.status === "active" ? "text-red-600" : "text-green-600"}
                        >
                          {user.status === "active" ? (
                            <>
                              <UserX className="h-4 w-4 mr-2" />
                              Deactivate User
                            </>
                          ) : (
                            <>
                              <UserCheck className="h-4 w-4 mr-2" />
                              Activate User
                            </>
                          )}
                        </DropdownMenuItem>
                      </DropdownMenuContent>
                    </DropdownMenu>
                  </TableCell>
                </TableRow>
              ))}
            </TableBody>
          </Table>
        </CardContent>
      </Card>
    </div>
  );
}

function ApprovalRulesSection() {
  return (
    <div className="space-y-6">
      {/* Page Header */}
      <div className="flex items-center justify-between">
        <div>
          <h1 className="text-2xl font-bold text-gray-900">Approval Rules</h1>
          <p className="text-gray-600 mt-1">
            Configure approval workflows for expense processing
          </p>
        </div>
        <Button size="sm">
          <Plus className="h-4 w-4 mr-2" />
          Create New Rule
        </Button>
>>>>>>> a48071c2
      </div>

      {/* Placeholder for approval rules */}
      <Card>
        <CardContent className="py-12">
          <div className="text-center">
            <Settings className="h-12 w-12 text-gray-400 mx-auto mb-4" />
            <h3 className="text-lg font-medium text-gray-900 mb-2">
              Approval Rules Management
            </h3>
            <p className="text-gray-600 mb-4">
              This section will contain the approval rules configuration interface.
            </p>
            <Button>
              <Plus className="h-4 w-4 mr-2" />
              Create First Rule
            </Button>
          </div>
        </CardContent>
      </Card>
    </div>
  );
}<|MERGE_RESOLUTION|>--- conflicted
+++ resolved
@@ -1,147 +1,5 @@
 "use client";
 
-<<<<<<< HEAD
-import { useState } from "react";
-import { Tabs, TabsContent, TabsList, TabsTrigger } from "@/components/ui/tabs";
-import { Card, CardContent, CardDescription, CardHeader, CardTitle } from "@/components/ui/card";
-import { Button } from "@/components/ui/button";
-import { Input } from "@/components/ui/input";
-import {
-  Select,
-  SelectContent,
-  SelectItem,
-  SelectTrigger,
-  SelectValue,
-} from "@/components/ui/select";
-import { Users, Settings, Download, UserPlus, Search, Plus } from "lucide-react";
-import { UserManagementTable, UserData, UserAction } from "@/components/dashboard/admin/user-management-table";
-import { ApprovalRuleEditor, ApprovalRule } from "@/components/dashboard/admin/approval-rule-editor";
-import { cn } from "@/lib/utils";
-
-// (Mock data remains the same)
-const mockUsers: UserData[] = [
-  { id: 'usr_1', name: 'Alicia Keys', email: 'alicia.k@example.com', role: 'ADMIN', managerId: null, status: 'active', avatarUrl: '/avatars/01.png', initials: 'AK', createdAt: '2024-08-15' },
-  { id: 'usr_2', name: 'Ben Carter', email: 'ben.c@example.com', role: 'MANAGER', managerId: 'usr_1', status: 'active', avatarUrl: '/avatars/02.png', initials: 'BC', createdAt: '2024-07-20' },
-  { id: 'usr_3', name: 'Clara Dane', email: 'clara.d@example.com', role: 'EMPLOYEE', managerId: 'usr_2', status: 'active', avatarUrl: '/avatars/03.png', initials: 'CD', createdAt: '2024-09-01' },
-  { id: 'usr_4', name: 'David Lee', email: 'david.l@example.com', role: 'EMPLOYEE', managerId: 'usr_2', status: 'inactive', avatarUrl: '/avatars/04.png', initials: 'DL', createdAt: '2024-05-10' },
-];
-const mockApprovalRules: ApprovalRule[] = [
-  { id: 'rule_1', name: 'Software Purchases > $1,000', description: 'Requires CFO approval.', approvers: [{ id: 'usr_1', name: 'Alicia Keys' }], isManagerApprovalRequired: true },
-  { id: 'rule_2', name: 'General Expenses < $50', description: 'Auto-approved by manager.', approvers: [], isManagerApprovalRequired: true },
-  { id: 'rule_3', name: 'Client Travel & Entertainment', description: 'Goes to the department head.', approvers: [{ id: 'usr_2', name: 'Ben Carter' }], isManagerApprovalRequired: false }
-];
-
-export default function AdminDashboardPage() {
-  const [users, setUsers] = useState<UserData[]>(mockUsers);
-  const currentUserId = 'usr_1';
-  const managers = users.filter(u => u.role === 'MANAGER' || u.role === 'ADMIN');
-  const [approvalRules, setApprovalRules] = useState(mockApprovalRules);
-  const [selectedRuleId, setSelectedRuleId] = useState<string | null>(mockApprovalRules[0]?.id || null);
-  const selectedRule = approvalRules.find(r => r.id === selectedRuleId);
-
-  // (Handler functions remain the same)
-  const handleUserRoleChange = (userId: string, newRole: UserData['role']) => { console.log(`ACTION: Change user ${userId} to role ${newRole}`); setUsers(users.map(u => (u.id === userId ? { ...u, role: newRole } : u))); };
-  const handleUserManagerChange = (userId: string, managerId: string) => { console.log(`ACTION: Assign manager ${managerId} to user ${userId}`); setUsers(users.map(u => (u.id === userId ? { ...u, managerId: managerId || null } : u))); };
-  const handleUserAction = (userId: string, action: UserAction) => { console.log(`ACTION: Perform "${action}" for user ${userId}`); if (action === 'toggleStatus') { setUsers(users.map(u => (u.id === userId ? { ...u, status: u.status === 'active' ? 'inactive' : 'active' } : u))); } };
-  const handleSaveRule = (updatedRule: ApprovalRule) => { console.log("ACTION: Save rule", updatedRule); setApprovalRules(rules => rules.map(r => r.id === updatedRule.id ? updatedRule : r)); };
-
-  return (
-    // Added container for better spacing and a subtle background
-    <div className="bg-secondary/40 min-h-screen p-4 sm:p-6 md:p-8">
-      <div className="max-w-7xl mx-auto">
-        <header className="mb-8 animate-fade-in" style={{ animationDelay: '0.1s' }}>
-          <h1 className="text-3xl font-bold tracking-tight text-foreground">Admin Dashboard</h1>
-          <p className="text-muted-foreground mt-1">
-            Central hub for managing users and approval workflows.
-          </p>
-        </header>
-
-        <Tabs defaultValue="users" className="w-full">
-          <TabsList className="grid w-full grid-cols-2 bg-background shadow-sm animate-fade-in" style={{ animationDelay: '0.2s' }}>
-            <TabsTrigger value="users"><Users className="h-4 w-4 mr-2" />User Management</TabsTrigger>
-            <TabsTrigger value="rules"><Settings className="h-4 w-4 mr-2" />Approval Rules</TabsTrigger>
-          </TabsList>
-
-          <TabsContent value="users" className="mt-6 animate-fade-in" style={{ animationDelay: '0.3s' }}>
-            <Card className="shadow-md">
-              <CardHeader>
-                <div className="flex flex-wrap items-center justify-between gap-4">
-                  <div>
-                    <CardTitle>Company Users</CardTitle>
-                    <CardDescription>View, edit, and manage all users in the organization.</CardDescription>
-                  </div>
-                  <div className="flex items-center space-x-2">
-                    <Button variant="outline" size="sm"><Download className="h-4 w-4 mr-2" />Export</Button>
-                    <Button size="sm"><UserPlus className="h-4 w-4 mr-2" />Add User</Button>
-                  </div>
-                </div>
-                <div className="mt-6 flex flex-wrap items-center gap-4">
-                  <div className="relative flex-1 min-w-[250px]">
-                      <Search className="h-4 w-4 absolute left-3 top-1/2 transform -translate-y-1/2 text-muted-foreground" />
-                      <Input placeholder="Search by name or email..." className="pl-10" />
-                  </div>
-                  <Select defaultValue="all">
-                      <SelectTrigger className="w-full sm:w-[180px]">
-                        <SelectValue placeholder="All Roles" />
-                      </SelectTrigger>
-                      <SelectContent>
-                        <SelectItem value="all">All Roles</SelectItem>
-                        <SelectItem value="ADMIN">Admin</SelectItem>
-                        <SelectItem value="MANAGER">Manager</SelectItem>
-                        <SelectItem value="EMPLOYEE">Employee</SelectItem>
-                      </SelectContent>
-                    </Select>
-                </div>
-              </CardHeader>
-              <CardContent>
-                <UserManagementTable
-                  users={users} managers={managers} currentUserId={currentUserId}
-                  onRoleChange={handleUserRoleChange} onManagerChange={handleUserManagerChange} onAction={handleUserAction}
-                />
-              </CardContent>
-            </Card>
-          </TabsContent>
-
-          <TabsContent value="rules" className="mt-6 animate-fade-in" style={{ animationDelay: '0.3s' }}>
-              <div className="grid grid-cols-1 lg:grid-cols-3 gap-6">
-                <Card className="lg:col-span-1 shadow-md">
-                  <CardHeader>
-                    <div className="flex items-center justify-between">
-                      <div>
-                        <CardTitle>Workflows</CardTitle>
-                        <CardDescription>Select a rule to edit.</CardDescription>
-                      </div>
-                      <Button size="icon" variant="ghost"><Plus className="h-5 w-5"/></Button>
-                    </div>
-                  </CardHeader>
-                  <CardContent className="space-y-2">
-                    {approvalRules.map((rule) => (
-                      <button
-                        key={rule.id} onClick={() => setSelectedRuleId(rule.id)}
-                        className={cn( "w-full text-left p-4 rounded-lg border transition-all duration-200",
-                          selectedRuleId === rule.id
-                              ? "bg-primary/10 border-primary shadow-sm ring-2 ring-primary/20"
-                              : "hover:bg-accent hover:border-border hover:shadow-sm"
-                        )} >
-                        <p className="font-semibold text-foreground">{rule.name}</p>
-                        <p className="text-sm text-muted-foreground mt-1">{rule.description}</p>
-                      </button>
-                    ))}
-                  </CardContent>
-                </Card>
-                <div className="lg:col-span-2">
-                  {selectedRule ? (
-                    <ApprovalRuleEditor rule={selectedRule} onSave={handleSaveRule} />
-                  ) : (
-                    <Card className="flex items-center justify-center h-full min-h-[300px] shadow-md">
-                      <div className="text-center text-muted-foreground">Select a rule to start editing.</div>
-                    </Card>
-                  )}
-                </div>
-              </div>
-          </TabsContent>
-        </Tabs>
-=======
 import { DashboardLayout } from "@/components/layout/dashboard-layout";
 import { Card, CardContent, CardDescription, CardHeader, CardTitle } from "@/components/ui/card";
 import { Button } from "@/components/ui/button";
@@ -506,7 +364,6 @@
           <Plus className="h-4 w-4 mr-2" />
           Create New Rule
         </Button>
->>>>>>> a48071c2
       </div>
 
       {/* Placeholder for approval rules */}
