--- conflicted
+++ resolved
@@ -1,78 +1,3 @@
-<<<<<<< HEAD
-// Main types export file - Centralized type definitions
-// Re-export specific types from modules to avoid conflicts
-
-// Database types
-export type {
-  User,
-  Company,
-  Category,
-  Expense,
-  Approval,
-  Receipt,
-  Notification,
-  Webhook,
-  UserPublic,
-  CompanyPublic,
-  CategoryPublic,
-  ExpensePublic,
-  ApprovalPublic,
-  ReceiptPublic,
-  NotificationPublic,
-  WebhookPublic,
-  UserRole,
-  ExpenseStatus,
-  ApprovalStatus,
-  NotificationType,
-  ReceiptStatus,
-  WebhookStatus,
-} from './database';
-
-// API types  
-export type {
-  LoginRequest,
-  RegisterRequest,
-  CreateExpenseRequest,
-  UpdateExpenseRequest,
-  CreateUserRequest,
-  UpdateUserRequest,
-  AuthResponse,
-  TokenResponse,
-  ApiResponse,
-  PaginatedResponse,
-  ErrorResponse,
-  UsersQuery,
-  ExpensesQuery,
-  ApprovalsQuery,
-  NotificationsQuery,
-} from './api';
-
-// System types
-export type {
-  JWTPayload,
-  TokenPair,
-  CacheOptions,
-  EmailOptions,
-  OCRResult,
-  ServiceResult,
-  HealthStatus,
-  PaginationParams,
-  PaginationMeta,
-  PaginatedResult,
-  ExpenseFilters,
-  UserFilters,
-  SortOption,
-  SortParams,
-  ValidationResult,
-  ValidationError,
-  BusinessMetrics,
-  AuditLog,
-  SecurityEvent,
-  AppConfig,
-  WebhookEvent,
-  WebhookDelivery,
-} from './system';
-=======
 // Type definitions for ExpenseWise - matching Prisma schema
 
 // Enums from Prisma schema
@@ -316,5 +241,4 @@
     total: number;
     onChange: (page: number, pageSize: number) => void;
   };
-}
->>>>>>> a48071c2
+}