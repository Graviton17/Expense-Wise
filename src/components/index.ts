// Layout Components
export { AuthLayout } from "./layout/auth-layout";
export { DashboardLayout } from "./layout/dashboard-layout";

// Form Components
export { CompanySignupForm } from "./forms/company-signup-form";
export { UserSigninForm } from "./forms/user-signin-form";
export { EnhancedInput } from "./forms/enhanced-input";

// Shared Components
<<<<<<< HEAD
export { default as StatusBadge } from "./shared/status-badge";
export { default as CurrencyDisplay } from "./shared/currency-display";

// Dashboard Components - Admin
export { default as UserManagementTable } from "./dashboard/admin/user-management-table";
export { default as ApprovalRuleEditor } from "./dashboard/admin/approval-rule-editor";

// Dashboard Components - Employee
export { default as ExpenseHistoryTable } from "./dashboard/employee/expense-history-table";

// Dashboard Components - Manager
export { default as PendingApprovalsTable } from "./dashboard/manager/pending-approvals-table";

// Expense Components
export { default as ReceiptUpload } from "./expense/receipt-upload";

// Re-export UI components for convenience
export * from "./ui/button";
export * from "./ui/input";
export * from "./ui/label";
export * from "./ui/card";
export * from "./ui/table";
export * from "./ui/badge";
export * from "./ui/avatar";
export * from "./ui/select";
export * from "./ui/dialog";
export * from "./ui/form";
export * from "./ui/calendar";
export * from "./ui/progress";
export * from "./ui/skeleton";
export * from "./ui/tabs";
export * from "./ui/separator";
export * from "./ui/dropdown-menu";
export * from "./ui/checkbox";
export * from "./ui/switch";
export * from "./ui/textarea";
export * from "./ui/tooltip";
export * from "./ui/popover";
export * from "./ui/alert";
export * from "./ui/breadcrumb";
export * from "./ui/pagination";
export * from "./ui/sonner";
=======
export { StatusBadge, ExpenseStatusBadge } from "./shared/status-badge";
export { CurrencyDisplay, FinancialAmount, CurrencySelector, COMMON_CURRENCIES } from "./shared/currency-display";

// UI Components (re-exports from shadcn/ui)
export { Button } from "./ui/button";
export { Card, CardContent, CardDescription, CardHeader, CardTitle } from "./ui/card";
export { Input } from "./ui/input";
export { Label } from "./ui/label";
export { Badge } from "./ui/badge";
export { Avatar, AvatarFallback, AvatarImage } from "./ui/avatar";
export { Table, TableBody, TableCell, TableHead, TableHeader, TableRow } from "./ui/table";
export { Tabs, TabsContent, TabsList, TabsTrigger } from "./ui/tabs";
export { Select, SelectContent, SelectItem, SelectTrigger, SelectValue } from "./ui/select";
export { DropdownMenu, DropdownMenuContent, DropdownMenuItem, DropdownMenuLabel, DropdownMenuSeparator, DropdownMenuTrigger } from "./ui/dropdown-menu";
export { Dialog, DialogContent, DialogDescription, DialogFooter, DialogHeader, DialogTitle, DialogTrigger } from "./ui/dialog";
export { Checkbox } from "./ui/checkbox";
export { Textarea } from "./ui/textarea";
export { Skeleton } from "./ui/skeleton";
export { Tooltip, TooltipContent, TooltipProvider, TooltipTrigger } from "./ui/tooltip";
>>>>>>> a48071c2
<|MERGE_RESOLUTION|>--- conflicted
+++ resolved
@@ -8,9 +8,8 @@
 export { EnhancedInput } from "./forms/enhanced-input";
 
 // Shared Components
-<<<<<<< HEAD
-export { default as StatusBadge } from "./shared/status-badge";
-export { default as CurrencyDisplay } from "./shared/currency-display";
+export { StatusBadge, ExpenseStatusBadge } from "./shared/status-badge";
+export { CurrencyDisplay, FinancialAmount, CurrencySelector, COMMON_CURRENCIES } from "./shared/currency-display";
 
 // Dashboard Components - Admin
 export { default as UserManagementTable } from "./dashboard/admin/user-management-table";
@@ -50,25 +49,4 @@
 export * from "./ui/alert";
 export * from "./ui/breadcrumb";
 export * from "./ui/pagination";
-export * from "./ui/sonner";
-=======
-export { StatusBadge, ExpenseStatusBadge } from "./shared/status-badge";
-export { CurrencyDisplay, FinancialAmount, CurrencySelector, COMMON_CURRENCIES } from "./shared/currency-display";
-
-// UI Components (re-exports from shadcn/ui)
-export { Button } from "./ui/button";
-export { Card, CardContent, CardDescription, CardHeader, CardTitle } from "./ui/card";
-export { Input } from "./ui/input";
-export { Label } from "./ui/label";
-export { Badge } from "./ui/badge";
-export { Avatar, AvatarFallback, AvatarImage } from "./ui/avatar";
-export { Table, TableBody, TableCell, TableHead, TableHeader, TableRow } from "./ui/table";
-export { Tabs, TabsContent, TabsList, TabsTrigger } from "./ui/tabs";
-export { Select, SelectContent, SelectItem, SelectTrigger, SelectValue } from "./ui/select";
-export { DropdownMenu, DropdownMenuContent, DropdownMenuItem, DropdownMenuLabel, DropdownMenuSeparator, DropdownMenuTrigger } from "./ui/dropdown-menu";
-export { Dialog, DialogContent, DialogDescription, DialogFooter, DialogHeader, DialogTitle, DialogTrigger } from "./ui/dialog";
-export { Checkbox } from "./ui/checkbox";
-export { Textarea } from "./ui/textarea";
-export { Skeleton } from "./ui/skeleton";
-export { Tooltip, TooltipContent, TooltipProvider, TooltipTrigger } from "./ui/tooltip";
->>>>>>> a48071c2
+export * from "./ui/sonner";